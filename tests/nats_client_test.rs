use ratsio::nats_client::NatsClient;
use log::info;
use futures::StreamExt;
use ratsio::error::RatsioError;
<<<<<<< HEAD
use ratsio::protocol;
use ratsio::nuid;
=======
use std::{thread, time};

>>>>>>> 94576b5d

pub fn logger_setup() {
    use log::LevelFilter;
    use std::io::Write;
    use env_logger::Builder;

    let _ = Builder::new()
        .format(|buf, record| {
            writeln!(buf,
                     "[{}] - {}",
                     record.level(),
                     record.args()
            )
        })
        .filter(None, LevelFilter::Trace)
        .try_init();
}


#[tokio::test]
async fn test1() -> Result<(), RatsioError> {
    logger_setup();

    info!( " ---- test 1");
    let nats_client = NatsClient::new("nats://localhost:4222").await?;
    let (sid, mut subscription) = nats_client.subscribe("foo3").await?;
    info!( " ---- test 2 {:?}", sid);
    tokio::spawn(async move {
        info!( " ---- test 3 {:?}", sid);
        while let Some(message) = subscription.next().await {
            info!(" << 1 >> got message --- {:?}\n\t{:?}", &message,
                  String::from_utf8_lossy(message.payload.as_ref()));
        }
    });

    /*

    let (sid2, mut subscription2) = nats_client.subscribe("foo_2").await?;
    info!( " ---- test 3 {:?}", sid2);
    tokio::spawn(async move {
        while let Some(message) = subscription2.next().await {
            info!(" << 2 >> got message --- {:?}\n\t{:?}", &message,
                  String::from_utf8_lossy(message.payload.as_ref()));
        }
    });



    info!( " ---- test 4 sleep");

    thread::sleep(time::Duration::from_secs(1));
    info!( " ---- test 5 publish");
    let _ = nats_client.publish("foo_2", b"Publish Message 1").await?;
    thread::sleep(time::Duration::from_secs(1));
    info!( " ---- test 6 un subscribe");
    let _ = nats_client.un_subscribe(&sid).await?;
    thread::sleep(time::Duration::from_secs(3));
    info!( " ---- test 7 publish");
    thread::sleep(time::Duration::from_secs(1));
<<<<<<< HEAD
    let _ = nats_client.publish("foo", b"Publish Message 2").await?;


    let _discover_subject = "_STAN.discover.test-cluster";
    let client_id = "test-1";
    let conn_id = nuid::next();
    let heartbeat_inbox = format!("_HB.{}", &conn_id);
    let _connect_request = protocol::ConnectRequest {
        client_id: client_id.into(),
        conn_id: conn_id.clone().as_bytes().into(),
        heartbeat_inbox: heartbeat_inbox.clone(),
        ..Default::default()
    };
    tokio::time::delay_for(std::time::Duration::from_secs(2)).await;
=======
    let _ = nats_client.publish("foo_2", b"Publish Message 2").await?;
    info!( " ---- test 8 sleep"); */
    thread::sleep(time::Duration::from_secs(60));
    info!( " ---- test 9 done");
>>>>>>> 94576b5d
    Ok(())
}<|MERGE_RESOLUTION|>--- conflicted
+++ resolved
@@ -2,13 +2,9 @@
 use log::info;
 use futures::StreamExt;
 use ratsio::error::RatsioError;
-<<<<<<< HEAD
+
 use ratsio::protocol;
 use ratsio::nuid;
-=======
-use std::{thread, time};
-
->>>>>>> 94576b5d
 
 pub fn logger_setup() {
     use log::LevelFilter;
@@ -68,7 +64,7 @@
     thread::sleep(time::Duration::from_secs(3));
     info!( " ---- test 7 publish");
     thread::sleep(time::Duration::from_secs(1));
-<<<<<<< HEAD
+
     let _ = nats_client.publish("foo", b"Publish Message 2").await?;
 
 
@@ -83,11 +79,9 @@
         ..Default::default()
     };
     tokio::time::delay_for(std::time::Duration::from_secs(2)).await;
-=======
-    let _ = nats_client.publish("foo_2", b"Publish Message 2").await?;
-    info!( " ---- test 8 sleep"); */
+
     thread::sleep(time::Duration::from_secs(60));
     info!( " ---- test 9 done");
->>>>>>> 94576b5d
+    */
     Ok(())
 }