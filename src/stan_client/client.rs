use crate::stan_client::{StanClient, StanOptions, DEFAULT_DISCOVER_PREFIX, ClientInfo, StanMessage, StartPosition, DEFAULT_MAX_INFLIGHT, DEFAULT_ACK_WAIT, StanSubscribe, StanSid, Subscription, AckHandler};
<<<<<<< HEAD
use std::sync::Arc;
=======
use std::sync::{Arc};
use futures::lock::Mutex as RwLock;
>>>>>>> 94576b5d
use crate::error::RatsioError;
use crate::nuid::NUID;
use crate::nats_client::{NatsClient, ClosableMessage};
use crate::protocol;
use prost::Message;
use nom::lib::std::collections::HashMap;
use futures::{Stream, StreamExt};
use tokio::sync::mpsc::UnboundedReceiver;
use tokio::sync::RwLock;
use sha2::{Digest, Sha256};
use pin_project::pin_project;
use std::task::{Context, Poll};
use std::pin::Pin;


impl Into<ClientInfo> for protocol::ConnectResponse {
    fn into(self) -> ClientInfo {
        ClientInfo {
            pub_prefix: self.pub_prefix.clone(),
            sub_requests: self.sub_requests.clone(),
            unsub_requests: self.unsub_requests.clone(),
            sub_close_requests: self.sub_close_requests.clone(),
            close_requests: self.close_requests.clone(),
            ping_requests: self.ping_requests.clone(),
            public_key: self.public_key.clone(),
        }
    }
}

impl StanClient {
    pub async fn from_options(options: StanOptions) -> Result<Arc<Self>, RatsioError> {
        let id_generator = Arc::new(RwLock::new({
            let mut id_gen = NUID::new();
            id_gen.randomize_prefix();
            id_gen
        }));

<<<<<<< HEAD
        let conn_id = id_generator.write().await.next();
        debug!("Connection id => {}", &conn_id);
        let heartbeat_inbox: String = format!("_HB.{}", id_generator.write().await.next());
=======
        let conn_id = id_generator.lock().await.next();
        debug!("Connection id => {}", &conn_id);
        let heartbeat_inbox: String = format!("_HB.{}", id_generator.lock().await.next());
>>>>>>> 94576b5d
        let discover_subject: String =
            format!("{}.{}", DEFAULT_DISCOVER_PREFIX, options.cluster_id);
        let client_id = options.client_id.clone();

        let mut nats_options = options.nats_options.clone();
        nats_options.name = client_id.clone();
        nats_options.subscribe_on_reconnect = false;

        let nats_client = NatsClient::new(options.nats_options.clone()).await?;
        debug!("Connecting STAN Client");
        let connect_request = protocol::ConnectRequest {
            client_id: client_id.clone(),
            conn_id: conn_id.clone().as_bytes().into(),
            heartbeat_inbox: heartbeat_inbox.clone(),
            ..Default::default()
        };

        let mut connect_request_buf: Vec<u8> = Vec::with_capacity(64);
        connect_request.encode(&mut connect_request_buf).unwrap();
        let connect_response = nats_client.request(discover_subject, connect_request_buf.as_slice()).await?;
        let connect_response = protocol::ConnectResponse::decode(connect_response.payload.as_slice())?;
        let client_info: ClientInfo = connect_response.clone().into();

        let stan_client = Arc::new(StanClient {
            //subs_tx: Arc::new(RwLock::new(HashMap::default())),
            options: StanOptions {
                nats_options,
                ..options
            },
            nats_client: nats_client.clone(),
            client_id: client_id.clone().clone(),
            conn_id: RwLock::new(conn_id.clone().into_bytes()),
            client_info: Arc::new(RwLock::new(client_info)),
            id_generator: id_generator.clone(),
            subscriptions: RwLock::new(HashMap::default()),
            self_reference: RwLock::new(None),
        });
<<<<<<< HEAD
        *stan_client.self_reference.write().await = Some(stan_client.clone());
=======
        *stan_client.self_reference.lock().await = Some(stan_client.clone());
>>>>>>> 94576b5d

        tokio::spawn(async move {
            let _ = StanClient::process_heartbeats(
                nats_client.clone(), id_generator.clone(), conn_id.clone().into_bytes(),
                client_id.clone(), heartbeat_inbox.clone()).await;
        });

        let reconnect_stan_client = stan_client.clone();
        stan_client.nats_client.add_reconnect_handler(Box::new(move |_nats_client| {
            let stan_client = reconnect_stan_client.clone();
            tokio::spawn(async move {
                let _ = stan_client.clone().on_reconnect().await;
            });
        })).await?;

        Ok(stan_client)
    }

    async fn process_heartbeats(nats_client: Arc<NatsClient>, id_generator: Arc<RwLock<NUID>>,
                                conn_id: Vec<u8>, client_id: String, heartbeat_inbox: String) -> Result<(), RatsioError> {
        debug!("Subscribing to heartbeat => {}", &heartbeat_inbox);
        let (_sid, mut heartbeats) = nats_client.subscribe(heartbeat_inbox.clone()).await?;
        while let Some(msg) = heartbeats.next().await {
            if let Some(reply_to) = msg.reply_to {
                let reply_msg = protocol::PubMsg {
                    client_id: client_id.clone(),
                    conn_id: conn_id.clone(),
                    subject: heartbeat_inbox.clone(),
<<<<<<< HEAD
                    guid: id_generator.write().await.next(),
=======
                    guid: id_generator.lock().await.next(),
>>>>>>> 94576b5d
                    ..Default::default()
                };

                let mut req_buf: Vec<u8> = Vec::with_capacity(64);
                reply_msg.encode(&mut req_buf).unwrap();
                match nats_client.publish(reply_to, req_buf.as_slice()).await {
                    Ok(_) => {
                        //info!("HEARTBEAT -- heartbeat reply was sent");
                    }
                    Err(err) => {
                        error!("Error replying to heartbeat {:?}", err);
                    }
                }
            }
        }
        Ok(())
    }

    async fn on_reconnect(&self) -> Result<(), RatsioError> {
<<<<<<< HEAD
        let close_requests = self.client_info.read().await.close_requests.clone();
=======
        let close_requests = self.client_info.lock().await.close_requests.clone();
>>>>>>> 94576b5d
        //We may need to disconnect first .
        let nats_client = self.nats_client.clone();
        let close_request = protocol::CloseRequest {
            client_id: self.client_id.clone(),
        };
        let mut close_req_buf: Vec<u8> = Vec::with_capacity(64);
        close_request.encode(&mut close_req_buf).unwrap();
        let _ = nats_client.publish(close_requests.clone(), &close_req_buf[..]).await?;

<<<<<<< HEAD
        let conn_id = self.id_generator.write().await.next();
        let mut old_conn_id = self.conn_id.write().await;
        *old_conn_id = conn_id.clone().into_bytes().clone();

        debug!("Connection id => {}", &conn_id);
        let heartbeat_inbox: String = format!("_HB.{}", self.id_generator.write().await.next());
=======
        let conn_id = self.id_generator.lock().await.next();
        *self.conn_id.lock().await = conn_id.clone().into_bytes().clone();

        debug!("Connection id => {}", &conn_id);
        let heartbeat_inbox: String = format!("_HB.{}", self.id_generator.lock().await.next());
>>>>>>> 94576b5d
        let discover_subject: String =
            format!("{}.{}", DEFAULT_DISCOVER_PREFIX, self.options.cluster_id);
        let client_id = self.options.client_id.clone();

        debug!("Re-Connecting STAN Client");
        let connect_request = protocol::ConnectRequest {
            client_id: client_id.clone(),
            conn_id: conn_id.clone().as_bytes().into(),
            heartbeat_inbox: heartbeat_inbox.clone(),
            ..Default::default()
        };

        let mut connect_request_buf: Vec<u8> = Vec::with_capacity(64);
        connect_request.encode(&mut connect_request_buf).unwrap();
        let connect_response = self.nats_client.request(discover_subject, connect_request_buf.as_slice()).await?;
        let connect_response = protocol::ConnectResponse::decode(connect_response.payload.as_slice())?;
        let client_info: ClientInfo = connect_response.into();
<<<<<<< HEAD

        let mut client_info_guard = self.client_info.write().await;
        *client_info_guard = client_info.clone();

        let mut conn_id_guard = self.conn_id.write().await;
        *conn_id_guard = conn_id.clone().into_bytes();

=======
        *self.client_info.lock().await = client_info.clone();
        *self.conn_id.lock().await = conn_id.clone().into_bytes();
>>>>>>> 94576b5d
        let hb_id_generator = self.id_generator.clone();
        let hb_nats_client = self.nats_client.clone();
        tokio::spawn(async move {
            let _ = StanClient::process_heartbeats(
                hb_nats_client, hb_id_generator, conn_id.clone().into_bytes(),
                client_id.clone(), heartbeat_inbox.clone()).await;
        });

<<<<<<< HEAD
        let subscriptions = self.subscriptions.write().await;
        let subscriptions = subscriptions.values().map(|s| s.clone());
=======
        let subscriptions = {
            let m = self.subscriptions.lock().await;
            let mut subs: Vec<Subscription> = Vec::new();
            for n in m.iter() {
                subs.push(n.1.clone())
            }
            subs
        };
>>>>>>> 94576b5d

        for sub in subscriptions {
            let _ = self.re_subscribe(&client_info, sub).await;
        }
        Ok(())
    }

    async fn re_subscribe(&self, client_info: &ClientInfo, sub: Subscription) -> Result<(), RatsioError> {
<<<<<<< HEAD
        let inbox: String = format!("_SUB.{}", self.id_generator.write().await.next());
=======
        let inbox: String = format!("_SUB.{}", self.id_generator.lock().await.next());
>>>>>>> 94576b5d

        let sub_request = protocol::SubscriptionRequest {
            client_id: self.client_id.clone(),
            subject: sub.subject.to_string(),
            q_group: sub.queue_group.clone().map(|x| x.to_string()).unwrap_or_default(),
            durable_name: sub.durable_name.clone().map(|x| x.to_string()).unwrap_or_default(),
            ack_wait_in_secs: sub.ack_wait_in_secs,
            max_in_flight: sub.max_in_flight,
            start_sequence: 0,
            start_time_delta: 0,
            start_position: protocol::StartPosition::LastReceived as i32,
            inbox: inbox.clone(),
        };

        let mut su_req_buf: Vec<u8> = Vec::with_capacity(64);
        sub_request.encode(&mut su_req_buf).unwrap();

        let sender = sub.sender.clone();
        if let Ok(sub_response) = self.nats_client.request(&client_info.sub_requests, su_req_buf.as_slice()).await {
            let sub_response = protocol::SubscriptionResponse::decode(&sub_response.payload[..]).unwrap();
            let ack_inbox = sub_response.ack_inbox.clone();
            let (sid, mut subscription) = self.nats_client.subscribe(inbox.clone()).await?;
<<<<<<< HEAD
            let mut subscriptions = self.subscriptions.write().await;
=======
>>>>>>> 94576b5d
            let stan_sid = StanSid(sid);
            let new_sub = Subscription {
                client_id: self.client_id.clone(),
                subject: sub.subject.clone(),
                durable_name: sub.durable_name.clone(),
                queue_group: sub.queue_group.clone(),
                max_in_flight: sub.max_in_flight,
                ack_wait_in_secs: sub.ack_wait_in_secs,
                inbox: sub.inbox.clone(),
                ack_inbox: ack_inbox.clone(),
                unsub_requests: client_info.unsub_requests.clone(),
                close_requests: client_info.close_requests.clone(),
                sender: sender.clone(),
            };
<<<<<<< HEAD
            subscriptions.insert((stan_sid.0).0.clone(), new_sub);
=======
            self.subscriptions.lock().await.insert((stan_sid.0).0.clone(), new_sub);
>>>>>>> 94576b5d

            tokio::spawn(async move {
                while let Some(nats_msg) = subscription.next().await {
                    let _ = sender.send(ClosableMessage::Message(nats_msg));
                }
            });
        }
        Ok(())
    }

    // Subscribe will perform a subscription with the given options to the cluster.
    //
    // If no option is specified, DefaultSubscriptionOptions are used. The default start
    // position is to receive new messages only (messages published after the subscription is
    // registered in the cluster).
    pub async fn subscribe<T>(
        &self, subject: T, queue_group: Option<T>, durable_name: Option<T>,
    ) -> Result<(StanSid, impl Stream<Item=StanMessage> + Send + Sync), RatsioError>
        where T: ToString {
        self.subscribe_inner(subject.to_string(), queue_group.map(|i| i.to_string()),
                             durable_name.map(|i| i.to_string()),
                             DEFAULT_MAX_INFLIGHT, DEFAULT_ACK_WAIT,
                             StartPosition::LastReceived, 0, None, false).await
    }

    pub async fn subscribe_with_manual_ack<T>(
        &self, subject: T, queue_group: Option<T>, durable_name: Option<T>,
    ) -> Result<(StanSid, impl Stream<Item=StanMessage> + Send + Sync), RatsioError>
        where T: ToString {
        self.subscribe_inner(subject.to_string(), queue_group.map(|i| i.to_string()),
                             durable_name.map(|i| i.to_string()),
                             DEFAULT_MAX_INFLIGHT, DEFAULT_ACK_WAIT,
                             StartPosition::LastReceived, 0, None, true).await
    }

    pub async fn subscribe_with_all<T>(
        &self,
        subject: T, queue_group: Option<T>, durable_name: Option<T>,
        max_in_flight: i32, ack_wait_in_secs: i32, start_position: StartPosition,
        start_sequence: u64, start_time_delta: Option<i32>, manual_acks: bool,
    ) -> Result<(StanSid, impl Stream<Item=StanMessage> + Send + Sync), RatsioError>
        where T: ToString {
        self.subscribe_inner(subject.to_string(), queue_group.map(|i| i.to_string()),
                             durable_name.map(|i| i.to_string()),
                             max_in_flight, ack_wait_in_secs,
                             start_position, start_sequence, start_time_delta, manual_acks).await
    }

    pub async fn subscribe_with<T>(
        &self, stan_subscribe: T,
    ) -> Result<(StanSid, impl Stream<Item=StanMessage> + Send + Sync), RatsioError>
        where T: Into<StanSubscribe> {
        let stan_subscribe = stan_subscribe.into();
        self.subscribe_inner(stan_subscribe.subject.clone(), stan_subscribe.queue_group.clone(),
                             stan_subscribe.durable_name.clone(),
                             stan_subscribe.max_in_flight.clone(), stan_subscribe.ack_wait_in_secs.clone(),
                             stan_subscribe.start_position.clone(), stan_subscribe.start_sequence.clone(),
                             stan_subscribe.start_time_delta.clone(), stan_subscribe.manual_acks.clone()).await
    }

    async fn subscribe_inner(&self,
                             subject: String, queue_group: Option<String>, durable_name: Option<String>,
                             max_in_flight: i32, ack_wait_in_secs: i32, start_position: StartPosition,
                             start_sequence: u64, start_time_delta: Option<i32>, manual_acks: bool,
    ) -> Result<(StanSid, impl Stream<Item=StanMessage> + Send + Sync), RatsioError> {
<<<<<<< HEAD
        let client_info = self.client_info.read().await.clone();
        let inbox: String = format!("_SUB.{}", self.id_generator.write().await.next());
=======
        let client_info = self.client_info.lock().await.clone();
        let inbox: String = format!("_SUB.{}", self.id_generator.lock().await.next());
>>>>>>> 94576b5d

        let sub_request = protocol::SubscriptionRequest {
            client_id: self.client_id.clone(),
            subject: subject.to_string(),
            q_group: queue_group.clone().map(|x| x.to_string()).unwrap_or_default(),
            durable_name: durable_name.clone().map(|x| x.to_string()).unwrap_or_default(),
            ack_wait_in_secs,
            max_in_flight,
            start_sequence,
            start_time_delta: (start_time_delta.unwrap_or_default() as i64),
            start_position: match start_position {
                StartPosition::NewOnly => protocol::StartPosition::NewOnly as i32,
                StartPosition::LastReceived => protocol::StartPosition::LastReceived as i32,
                StartPosition::TimeDeltaStart => protocol::StartPosition::TimeDeltaStart as i32,
                StartPosition::SequenceStart => protocol::StartPosition::SequenceStart as i32,
                StartPosition::First => protocol::StartPosition::First as i32,
            },
            inbox: inbox.clone(),
        };

        let mut su_req_buf: Vec<u8> = Vec::with_capacity(64);
        sub_request.encode(&mut su_req_buf).unwrap();

        if let Ok(sub_response) = self.nats_client.request(&client_info.sub_requests, su_req_buf.as_slice()).await {
            let sub_response = protocol::SubscriptionResponse::decode(&sub_response.payload[..]).unwrap();
            let ack_inbox = sub_response.ack_inbox.clone();
            let (sid, mut subscription) = self.nats_client.subscribe(inbox.clone()).await?;
<<<<<<< HEAD
            let mut subscriptions = self.subscriptions.write().await;
            let (sender, receiver) = tokio::sync::mpsc::unbounded_channel();
            let stan_sid = StanSid(sid);
            let sub = Subscription {
                client_id: self.client_id.clone(),
                subject: subject.clone(),
                durable_name: durable_name.clone(),
                queue_group: queue_group.clone(),
                max_in_flight: max_in_flight,
                ack_wait_in_secs: ack_wait_in_secs,
                inbox: inbox.clone(),
                ack_inbox: ack_inbox.clone(),
                unsub_requests: client_info.unsub_requests.clone(),
                close_requests: client_info.close_requests.clone(),
                sender: sender.clone(),
            };
            subscriptions.insert((stan_sid.0).0.clone(), sub);

=======

            let (sender, receiver) = tokio::sync::mpsc::unbounded_channel();
            let stan_sid = StanSid(sid);
            let sub = Subscription {
                client_id: self.client_id.clone(),
                subject: subject.clone(),
                durable_name: durable_name.clone(),
                queue_group: queue_group.clone(),
                max_in_flight: max_in_flight,
                ack_wait_in_secs: ack_wait_in_secs,
                inbox: inbox.clone(),
                ack_inbox: ack_inbox.clone(),
                unsub_requests: client_info.unsub_requests.clone(),
                close_requests: client_info.close_requests.clone(),
                sender: sender.clone(),
            };
            self.subscriptions.lock().await.insert((stan_sid.0).0.clone(), sub);

>>>>>>> 94576b5d
            tokio::spawn(async move {
                while let Some(nats_msg) = subscription.next().await {
                    let _ = sender.send(ClosableMessage::Message(nats_msg));
                }
            });
<<<<<<< HEAD
            Ok((stan_sid, StanClosableReceiver{
                receiver, ack_inbox, manual_acks, stan_client:self.get_self_reference().await
=======
            Ok((stan_sid, StanClosableReceiver {
                receiver,
                ack_inbox,
                manual_acks,
                stan_client: self.get_self_reference().await,
>>>>>>> 94576b5d
            }))
        } else {
            Err(RatsioError::InternalServerError)
        }
    }

<<<<<<< HEAD
    async fn get_self_reference(&self) -> Arc<StanClient>{
        self.self_reference.read().await.clone().unwrap()
=======
    async fn get_self_reference(&self) -> Arc<StanClient> {
        self.self_reference.lock().await.clone().unwrap()
>>>>>>> 94576b5d
    }

    async fn ack_message(
        &self,
        ack_inbox: String,
        subject: String,
        sequence: u64,
    ) -> Result<(), RatsioError> {
        let ack_request = protocol::Ack {
            subject: subject,
            sequence: sequence,
        };
        let mut ack_req_buf: Vec<u8> = Vec::with_capacity(64);
        ack_request.encode(&mut ack_req_buf).unwrap();
        self.nats_client.publish(ack_inbox, &ack_req_buf[..]).await
    }


    pub async fn acknowledge(&self, message: StanMessage) -> Result<(), RatsioError> {
        match message.ack_inbox.clone() {
            Some(ack_inbox) => {
                self.ack_message(ack_inbox, message.subject.clone(), message.sequence).await
            }
            None => {
                Err(RatsioError::AckInboxMissing)
            }
        }
    }

    pub async fn publish<T>(&self, subject: T, payload: &[u8]) -> Result<(), RatsioError>
        where T: ToString {
        self.send_inner(subject.to_string(), None, payload).await
    }

    pub async fn send_with_reply<T>(&self, subject: T, reply_to: T, payload: &[u8]) -> Result<(), RatsioError>
        where T: ToString {
        self.send_inner(subject.to_string(), Some(reply_to.to_string()), payload).await
    }

    pub async fn send_with<T>(&self, message: T) -> Result<(), RatsioError>
        where T: Into<StanMessage> {
        let message = message.into();
        self.send_inner(message.subject.clone(), message.reply_to.clone(), &message.payload[..]).await
    }

    async fn send_inner(&self, subject: String, reply_to: Option<String>, payload: &[u8]) -> Result<(), RatsioError> {
        let mut hasher = Sha256::new();
        hasher.update(payload);

<<<<<<< HEAD
        let conn_id = self.conn_id.read().await.clone();
        let guid = self.id_generator.write().await.next();
=======
        let conn_id = self.conn_id.lock().await.clone();
        let guid = self.id_generator.lock().await.next();
>>>>>>> 94576b5d
        let pub_msg = protocol::PubMsg {
            sha256: Vec::from(&hasher.finalize()[..]),
            client_id: self.client_id.clone(),
            subject: subject.clone(),
            reply: reply_to.unwrap_or_default(),
            data: payload.into(),
            guid: guid.clone(),
            conn_id,
        };

        let mut pub_req_buf: Vec<u8> = Vec::with_capacity(64);
        pub_msg.encode(&mut pub_req_buf).unwrap();
<<<<<<< HEAD
        let client_info = self.client_info.read().await;
        let subject = format!(
            "{}.{}", client_info.pub_prefix, subject
        );
        self.nats_client.publish(subject, pub_req_buf.as_slice()).await
    }

    pub async fn un_subscribe(&self, stan_sid: &StanSid) -> Result<(), RatsioError> {
        let client_info = self.client_info.read().await;
        let mut subscriptions = self.subscriptions.write().await;
=======
        let client_info = self.client_info.lock().await;
        self.nats_client.publish(format!(
            "{}.{}", client_info.pub_prefix, subject
        ), pub_req_buf.as_slice()).await
    }

    pub async fn un_subscribe(&self, stan_sid: &StanSid) -> Result<(), RatsioError> {
        let client_info = self.client_info.lock().await;
        let mut subscriptions = self.subscriptions.lock().await;
>>>>>>> 94576b5d
        if let Some(subscription) = subscriptions.remove(&(stan_sid.0).0) {
            let unsub_msg = protocol::UnsubscribeRequest {
                client_id: self.client_id.clone(),
                subject: subscription.subject.clone(),
                inbox: subscription.inbox.clone(),
                durable_name: subscription.durable_name.clone().unwrap_or_default(),
            };

            let mut unsub_req_buf: Vec<u8> = Vec::with_capacity(64);
            unsub_msg.encode(&mut unsub_req_buf).unwrap();

            let _ = self.nats_client.publish(client_info.unsub_requests.clone(), unsub_req_buf.as_slice()).await;
            let _ = subscription.sender.send(ClosableMessage::Close);
            self.nats_client.un_subscribe(&stan_sid.0).await
        } else {
            Ok(())
        }
    }

    pub async fn close(&self) -> Result<(), RatsioError> {
<<<<<<< HEAD
        let client_info = self.client_info.read().await;
=======
        let ref client_info = self.client_info.lock().await;
>>>>>>> 94576b5d
        let nats_client = self.nats_client.clone();
        let client_id = self.client_id.clone();
        let close_request = protocol::CloseRequest {
            client_id,
        };
        let mut close_req_buf: Vec<u8> = Vec::with_capacity(64);
        close_request.encode(&mut close_req_buf).unwrap();
        let _ = nats_client.publish(client_info.close_requests.clone(), &close_req_buf[..]).await?;
<<<<<<< HEAD
        *self.self_reference.write().await = None;
=======

        *self.self_reference.lock().await = None;
>>>>>>> 94576b5d
        self.nats_client.close().await
    }
}

#[pin_project]
struct StanClosableReceiver {
    #[pin]
    receiver: UnboundedReceiver<ClosableMessage>,
    ack_inbox: String,
    manual_acks: bool,
    stan_client: Arc<StanClient>,
}

impl Stream for StanClosableReceiver {
    type Item = StanMessage;

    fn poll_next(self: Pin<&mut Self>, cx: &mut Context<'_>) -> Poll<Option<Self::Item>> {
        let mut this = self.project();
        let ack_inbox = this.ack_inbox.clone();
        let manual_acks = this.manual_acks;
        let stan_client = this.stan_client.clone();
        match this.receiver.poll_recv(cx) {
            Poll::Ready(Some(ClosableMessage::Message(nats_msg))) => {
                let msg = protocol::MsgProto::decode(&nats_msg.payload[..]).unwrap();
                let subject = msg.subject.clone();
                let sequence = msg.sequence;
                let ack_ack_inbox = this.ack_inbox.clone();
                let ack_subject = subject.clone();
                let ack_handler = if !*manual_acks {
                    Some(AckHandler(Box::new(move || {
                        let ack_inbox2 = ack_ack_inbox.clone();
                        let subject2 = ack_subject.clone();
                        let stan_client2 = stan_client.clone();
                        tokio::spawn(async move {
                            //debug!("stan ack - message <=> {} ", &subject2);
                            let _ = stan_client2.ack_message(ack_inbox2, subject2, sequence).await;
                        });
                    })))
                } else {
                    None
                };
                let stan_msg = StanMessage {
                    subject: msg.subject,
                    reply_to: if !msg.reply.is_empty() { Some(msg.reply) } else { None },
                    payload: msg.data,
                    timestamp: msg.timestamp,
                    sequence: msg.sequence,
                    redelivered: msg.redelivered,
                    ack_inbox: Some(ack_inbox.clone()),
                    ack_handler,
                };
                Poll::Ready(Some(stan_msg))
            }
            Poll::Ready(Some(ClosableMessage::Close)) => {
                Poll::Ready(None)
            }
            Poll::Pending => {
                Poll::Pending
            }
            Poll::Ready(None) => {
                Poll::Ready(None)
            }
        }
    }
}<|MERGE_RESOLUTION|>--- conflicted
+++ resolved
@@ -1,10 +1,5 @@
 use crate::stan_client::{StanClient, StanOptions, DEFAULT_DISCOVER_PREFIX, ClientInfo, StanMessage, StartPosition, DEFAULT_MAX_INFLIGHT, DEFAULT_ACK_WAIT, StanSubscribe, StanSid, Subscription, AckHandler};
-<<<<<<< HEAD
 use std::sync::Arc;
-=======
-use std::sync::{Arc};
-use futures::lock::Mutex as RwLock;
->>>>>>> 94576b5d
 use crate::error::RatsioError;
 use crate::nuid::NUID;
 use crate::nats_client::{NatsClient, ClosableMessage};
@@ -42,15 +37,9 @@
             id_gen
         }));
 
-<<<<<<< HEAD
         let conn_id = id_generator.write().await.next();
         debug!("Connection id => {}", &conn_id);
         let heartbeat_inbox: String = format!("_HB.{}", id_generator.write().await.next());
-=======
-        let conn_id = id_generator.lock().await.next();
-        debug!("Connection id => {}", &conn_id);
-        let heartbeat_inbox: String = format!("_HB.{}", id_generator.lock().await.next());
->>>>>>> 94576b5d
         let discover_subject: String =
             format!("{}.{}", DEFAULT_DISCOVER_PREFIX, options.cluster_id);
         let client_id = options.client_id.clone();
@@ -88,11 +77,7 @@
             subscriptions: RwLock::new(HashMap::default()),
             self_reference: RwLock::new(None),
         });
-<<<<<<< HEAD
         *stan_client.self_reference.write().await = Some(stan_client.clone());
-=======
-        *stan_client.self_reference.lock().await = Some(stan_client.clone());
->>>>>>> 94576b5d
 
         tokio::spawn(async move {
             let _ = StanClient::process_heartbeats(
@@ -121,11 +106,7 @@
                     client_id: client_id.clone(),
                     conn_id: conn_id.clone(),
                     subject: heartbeat_inbox.clone(),
-<<<<<<< HEAD
                     guid: id_generator.write().await.next(),
-=======
-                    guid: id_generator.lock().await.next(),
->>>>>>> 94576b5d
                     ..Default::default()
                 };
 
@@ -145,11 +126,8 @@
     }
 
     async fn on_reconnect(&self) -> Result<(), RatsioError> {
-<<<<<<< HEAD
+
         let close_requests = self.client_info.read().await.close_requests.clone();
-=======
-        let close_requests = self.client_info.lock().await.close_requests.clone();
->>>>>>> 94576b5d
         //We may need to disconnect first .
         let nats_client = self.nats_client.clone();
         let close_request = protocol::CloseRequest {
@@ -159,20 +137,14 @@
         close_request.encode(&mut close_req_buf).unwrap();
         let _ = nats_client.publish(close_requests.clone(), &close_req_buf[..]).await?;
 
-<<<<<<< HEAD
+
         let conn_id = self.id_generator.write().await.next();
         let mut old_conn_id = self.conn_id.write().await;
         *old_conn_id = conn_id.clone().into_bytes().clone();
 
         debug!("Connection id => {}", &conn_id);
         let heartbeat_inbox: String = format!("_HB.{}", self.id_generator.write().await.next());
-=======
-        let conn_id = self.id_generator.lock().await.next();
-        *self.conn_id.lock().await = conn_id.clone().into_bytes().clone();
-
-        debug!("Connection id => {}", &conn_id);
-        let heartbeat_inbox: String = format!("_HB.{}", self.id_generator.lock().await.next());
->>>>>>> 94576b5d
+
         let discover_subject: String =
             format!("{}.{}", DEFAULT_DISCOVER_PREFIX, self.options.cluster_id);
         let client_id = self.options.client_id.clone();
@@ -190,18 +162,9 @@
         let connect_response = self.nats_client.request(discover_subject, connect_request_buf.as_slice()).await?;
         let connect_response = protocol::ConnectResponse::decode(connect_response.payload.as_slice())?;
         let client_info: ClientInfo = connect_response.into();
-<<<<<<< HEAD
-
-        let mut client_info_guard = self.client_info.write().await;
-        *client_info_guard = client_info.clone();
-
-        let mut conn_id_guard = self.conn_id.write().await;
-        *conn_id_guard = conn_id.clone().into_bytes();
-
-=======
-        *self.client_info.lock().await = client_info.clone();
-        *self.conn_id.lock().await = conn_id.clone().into_bytes();
->>>>>>> 94576b5d
+        *self.client_info.write().await = client_info.clone();
+        *self.conn_id.write().await = conn_id.clone().into_bytes();
+
         let hb_id_generator = self.id_generator.clone();
         let hb_nats_client = self.nats_client.clone();
         tokio::spawn(async move {
@@ -210,19 +173,10 @@
                 client_id.clone(), heartbeat_inbox.clone()).await;
         });
 
-<<<<<<< HEAD
+
         let subscriptions = self.subscriptions.write().await;
         let subscriptions = subscriptions.values().map(|s| s.clone());
-=======
-        let subscriptions = {
-            let m = self.subscriptions.lock().await;
-            let mut subs: Vec<Subscription> = Vec::new();
-            for n in m.iter() {
-                subs.push(n.1.clone())
-            }
-            subs
-        };
->>>>>>> 94576b5d
+
 
         for sub in subscriptions {
             let _ = self.re_subscribe(&client_info, sub).await;
@@ -231,12 +185,8 @@
     }
 
     async fn re_subscribe(&self, client_info: &ClientInfo, sub: Subscription) -> Result<(), RatsioError> {
-<<<<<<< HEAD
+
         let inbox: String = format!("_SUB.{}", self.id_generator.write().await.next());
-=======
-        let inbox: String = format!("_SUB.{}", self.id_generator.lock().await.next());
->>>>>>> 94576b5d
-
         let sub_request = protocol::SubscriptionRequest {
             client_id: self.client_id.clone(),
             subject: sub.subject.to_string(),
@@ -258,10 +208,8 @@
             let sub_response = protocol::SubscriptionResponse::decode(&sub_response.payload[..]).unwrap();
             let ack_inbox = sub_response.ack_inbox.clone();
             let (sid, mut subscription) = self.nats_client.subscribe(inbox.clone()).await?;
-<<<<<<< HEAD
+
             let mut subscriptions = self.subscriptions.write().await;
-=======
->>>>>>> 94576b5d
             let stan_sid = StanSid(sid);
             let new_sub = Subscription {
                 client_id: self.client_id.clone(),
@@ -276,11 +224,8 @@
                 close_requests: client_info.close_requests.clone(),
                 sender: sender.clone(),
             };
-<<<<<<< HEAD
             subscriptions.insert((stan_sid.0).0.clone(), new_sub);
-=======
-            self.subscriptions.lock().await.insert((stan_sid.0).0.clone(), new_sub);
->>>>>>> 94576b5d
+
 
             tokio::spawn(async move {
                 while let Some(nats_msg) = subscription.next().await {
@@ -346,13 +291,9 @@
                              max_in_flight: i32, ack_wait_in_secs: i32, start_position: StartPosition,
                              start_sequence: u64, start_time_delta: Option<i32>, manual_acks: bool,
     ) -> Result<(StanSid, impl Stream<Item=StanMessage> + Send + Sync), RatsioError> {
-<<<<<<< HEAD
+
         let client_info = self.client_info.read().await.clone();
         let inbox: String = format!("_SUB.{}", self.id_generator.write().await.next());
-=======
-        let client_info = self.client_info.lock().await.clone();
-        let inbox: String = format!("_SUB.{}", self.id_generator.lock().await.next());
->>>>>>> 94576b5d
 
         let sub_request = protocol::SubscriptionRequest {
             client_id: self.client_id.clone(),
@@ -380,7 +321,7 @@
             let sub_response = protocol::SubscriptionResponse::decode(&sub_response.payload[..]).unwrap();
             let ack_inbox = sub_response.ack_inbox.clone();
             let (sid, mut subscription) = self.nats_client.subscribe(inbox.clone()).await?;
-<<<<<<< HEAD
+
             let mut subscriptions = self.subscriptions.write().await;
             let (sender, receiver) = tokio::sync::mpsc::unbounded_channel();
             let stan_sid = StanSid(sid);
@@ -399,54 +340,23 @@
             };
             subscriptions.insert((stan_sid.0).0.clone(), sub);
 
-=======
-
-            let (sender, receiver) = tokio::sync::mpsc::unbounded_channel();
-            let stan_sid = StanSid(sid);
-            let sub = Subscription {
-                client_id: self.client_id.clone(),
-                subject: subject.clone(),
-                durable_name: durable_name.clone(),
-                queue_group: queue_group.clone(),
-                max_in_flight: max_in_flight,
-                ack_wait_in_secs: ack_wait_in_secs,
-                inbox: inbox.clone(),
-                ack_inbox: ack_inbox.clone(),
-                unsub_requests: client_info.unsub_requests.clone(),
-                close_requests: client_info.close_requests.clone(),
-                sender: sender.clone(),
-            };
-            self.subscriptions.lock().await.insert((stan_sid.0).0.clone(), sub);
-
->>>>>>> 94576b5d
+
             tokio::spawn(async move {
                 while let Some(nats_msg) = subscription.next().await {
                     let _ = sender.send(ClosableMessage::Message(nats_msg));
                 }
             });
-<<<<<<< HEAD
+
             Ok((stan_sid, StanClosableReceiver{
                 receiver, ack_inbox, manual_acks, stan_client:self.get_self_reference().await
-=======
-            Ok((stan_sid, StanClosableReceiver {
-                receiver,
-                ack_inbox,
-                manual_acks,
-                stan_client: self.get_self_reference().await,
->>>>>>> 94576b5d
             }))
         } else {
             Err(RatsioError::InternalServerError)
         }
     }
 
-<<<<<<< HEAD
     async fn get_self_reference(&self) -> Arc<StanClient>{
         self.self_reference.read().await.clone().unwrap()
-=======
-    async fn get_self_reference(&self) -> Arc<StanClient> {
-        self.self_reference.lock().await.clone().unwrap()
->>>>>>> 94576b5d
     }
 
     async fn ack_message(
@@ -496,13 +406,9 @@
         let mut hasher = Sha256::new();
         hasher.update(payload);
 
-<<<<<<< HEAD
+
         let conn_id = self.conn_id.read().await.clone();
         let guid = self.id_generator.write().await.next();
-=======
-        let conn_id = self.conn_id.lock().await.clone();
-        let guid = self.id_generator.lock().await.next();
->>>>>>> 94576b5d
         let pub_msg = protocol::PubMsg {
             sha256: Vec::from(&hasher.finalize()[..]),
             client_id: self.client_id.clone(),
@@ -515,7 +421,7 @@
 
         let mut pub_req_buf: Vec<u8> = Vec::with_capacity(64);
         pub_msg.encode(&mut pub_req_buf).unwrap();
-<<<<<<< HEAD
+
         let client_info = self.client_info.read().await;
         let subject = format!(
             "{}.{}", client_info.pub_prefix, subject
@@ -526,17 +432,7 @@
     pub async fn un_subscribe(&self, stan_sid: &StanSid) -> Result<(), RatsioError> {
         let client_info = self.client_info.read().await;
         let mut subscriptions = self.subscriptions.write().await;
-=======
-        let client_info = self.client_info.lock().await;
-        self.nats_client.publish(format!(
-            "{}.{}", client_info.pub_prefix, subject
-        ), pub_req_buf.as_slice()).await
-    }
-
-    pub async fn un_subscribe(&self, stan_sid: &StanSid) -> Result<(), RatsioError> {
-        let client_info = self.client_info.lock().await;
-        let mut subscriptions = self.subscriptions.lock().await;
->>>>>>> 94576b5d
+
         if let Some(subscription) = subscriptions.remove(&(stan_sid.0).0) {
             let unsub_msg = protocol::UnsubscribeRequest {
                 client_id: self.client_id.clone(),
@@ -557,11 +453,8 @@
     }
 
     pub async fn close(&self) -> Result<(), RatsioError> {
-<<<<<<< HEAD
+
         let client_info = self.client_info.read().await;
-=======
-        let ref client_info = self.client_info.lock().await;
->>>>>>> 94576b5d
         let nats_client = self.nats_client.clone();
         let client_id = self.client_id.clone();
         let close_request = protocol::CloseRequest {
@@ -570,12 +463,7 @@
         let mut close_req_buf: Vec<u8> = Vec::with_capacity(64);
         close_request.encode(&mut close_req_buf).unwrap();
         let _ = nats_client.publish(client_info.close_requests.clone(), &close_req_buf[..]).await?;
-<<<<<<< HEAD
         *self.self_reference.write().await = None;
-=======
-
-        *self.self_reference.lock().await = None;
->>>>>>> 94576b5d
         self.nats_client.close().await
     }
 }
